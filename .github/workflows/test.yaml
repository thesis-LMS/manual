name: test
on:
  push:
    # path exclusions; read more: https://docs.github.com/en/actions/learn-github-actions/workflow-syntax-for-github-actions#filter-pattern-cheat-sheet
    paths-ignore:
      - '**/README.md'
      - '**/.gitignore'
      - 'model/**'

    branches:
      - 'main'

<<<<<<< HEAD
  workflow_dispatch:
=======
#    workflow_dispatch:
>>>>>>> d453afff

jobs:
  test:
    runs-on: ubuntu-latest

    services:
      mysql:
        image: mysql:latest
        env:
          MYSQL_ROOT_PASSWORD: verysecret
          MYSQL_DATABASE: manual_database
          MYSQL_USER: myuser
          MYSQL_PASSWORD: secret
        ports:
          - 3306:3306
        options: >-
          --health-cmd="mysqladmin ping -h 127.0.0.1 --silent"
          --health-interval=10s
          --health-timeout=5s
          --health-retries=5

    steps:
      - name: Checkout code
        uses: actions/checkout@v4

      - name: Setup JDK 17 + cache
        uses: actions/setup-java@v3
        with:
          java-version: '17'
          distribution: 'temurin'
          cache: maven
      - name: Build and test with Maven
        run: mvn -B compile test<|MERGE_RESOLUTION|>--- conflicted
+++ resolved
@@ -10,11 +10,7 @@
     branches:
       - 'main'
 
-<<<<<<< HEAD
   workflow_dispatch:
-=======
-#    workflow_dispatch:
->>>>>>> d453afff
 
 jobs:
   test:
